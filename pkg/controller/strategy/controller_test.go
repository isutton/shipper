--- conflicted
+++ resolved
@@ -56,14 +56,8 @@
 
 	contender.release.Spec.TargetStep = 0
 
-<<<<<<< HEAD
 	// the fixture creates installation targets in 'installation succeeded' status, so we'll break one
 	contender.installationTarget.Status.Clusters[1].Status = shipperv1.InstallationStatusFailed
-=======
-	// The fixture creates installation targets in 'installation succeeded' status,
-	// so we'll break one.
-	contender.installationTarget.Status.Clusters[1].Status = shipperV1.InstallationStatusFailed
->>>>>>> b91eab86
 
 	f.addObjects(contender, incumbent)
 
@@ -806,16 +800,9 @@
 }
 
 // NOTE(btyler): when we add tests to use this function with a wider set of use
-<<<<<<< HEAD
 // cases, we'll need a "pint32(int32) *int32" func to let us take pointers to literals
 func (f *fixture) expectInstallationNotReady(rel *shipperv1.Release, achievedStepIndex *int32, targetStepIndex int32, role role) {
 	gvr := shipperv1.SchemeGroupVersion.WithResource("releases")
-=======
-// cases, we'll need a "pint32(int32) *int32" func to let us take pointers to
-// literals
-func (f *fixture) expectInstallationNotReady(rel *shipperV1.Release, achievedStepIndex *int32, targetStepIndex int32, role role) {
-	gvr := shipperV1.SchemeGroupVersion.WithResource("releases")
->>>>>>> b91eab86
 
 	var achievedStep *shipperv1.AchievedStep
 	if achievedStepIndex != nil {
