package conditions

import (
	"sort"
	"time"

	corev1 "k8s.io/api/core/v1"
	metav1 "k8s.io/apimachinery/pkg/apis/meta/v1"

	shipperv1 "github.com/bookingcom/shipper/pkg/apis/shipper/v1"
)

// StrategyConditionsShouldDiscardTimestamps can be used to skip timestamps in
// condition transitions in tests.
var StrategyConditionsShouldDiscardTimestamps = false

// StrategyConditionsMap is used to manage a list of ReleaseStrategyConditions.
type StrategyConditionsMap map[shipperv1.StrategyConditionType]shipperv1.ReleaseStrategyCondition

type StrategyConditionsUpdate struct {
	Reason             string
	Message            string
	Step               int32
	LastTransitionTime time.Time
}

// NewStrategyConditions returns a new StrategyConditionsMap object with the
// given list of ReleaseStrategyConditions.
func NewStrategyConditions(conditions ...shipperv1.ReleaseStrategyCondition) StrategyConditionsMap {
	sc := make(StrategyConditionsMap)

	sc.Set(conditions...)

	return sc
}

// SetTrue transitions an existing condition from its current status to True.
func (sc StrategyConditionsMap) SetTrue(conditionType shipperv1.StrategyConditionType, update StrategyConditionsUpdate) {
	sc.update(conditionType, corev1.ConditionTrue, update)
}

// SetFalse transitions an existing condition from its current status to False.
func (sc StrategyConditionsMap) SetFalse(conditionType shipperv1.StrategyConditionType, update StrategyConditionsUpdate) {
	sc.update(conditionType, corev1.ConditionFalse, update)
}

<<<<<<< HEAD
// SetUnknown transitions an existing condition from its current status to Unknown.
func (sc StrategyConditionsMap) SetUnknown(conditionType shipperv1.StrategyConditionType, update StrategyConditionsUpdate) {
	sc.update(conditionType, corev1.ConditionUnknown, update)
=======
// SetUnknown transitions an existing condition from its current status to
// Unknown.
func (sc StrategyConditionsMap) SetUnknown(conditionType shipperV1.StrategyConditionType, update StrategyConditionsUpdate) {
	sc.update(conditionType, coreV1.ConditionUnknown, update)
>>>>>>> b91eab86
}

// Merge merges another StrategyConditionsMap object into the receiver.
// Conditions from "other" can override existing conditions in the receiver.
func (sc StrategyConditionsMap) Merge(other StrategyConditionsMap) {
	for _, e := range other {
		sc[e.Type] = e
	}
}

// Set adds conditions to the receiver. Added conditions can override existing
// conditions in the receiver.
func (sc StrategyConditionsMap) Set(conditions ...shipperv1.ReleaseStrategyCondition) {
	for _, e := range conditions {
		sc[e.Type] = e
	}
}

// AsReleaseStrategyConditions returns an ordered list of
// v1.ReleaseStrategyCondition values. This list is sorted by
// ReleaseStrategyCondition type.
func (sc StrategyConditionsMap) AsReleaseStrategyConditions() []shipperv1.ReleaseStrategyCondition {
	var conditionTypesAsString []string
	var conditions []shipperv1.ReleaseStrategyCondition

	for k := range sc {
		conditionTypesAsString = append(conditionTypesAsString, string(k))
	}

	sort.Strings(conditionTypesAsString)

	for _, v := range conditionTypesAsString {
		condition := sc[shipperv1.StrategyConditionType(v)]
		if StrategyConditionsShouldDiscardTimestamps {
			condition.LastTransitionTime = metav1.Time{}
		}
		conditions = append(conditions, condition)
	}

	return conditions
}

<<<<<<< HEAD
// IsUnknown returns true if all the given conditions have their status Unknown in the receiver.
func (sc StrategyConditionsMap) IsUnknown(step int32, conditionTypes ...shipperv1.StrategyConditionType) bool {
	return sc.isState(corev1.ConditionUnknown, step, conditionTypes...)
}

// IsFalse returns true if all the given conditions have their status False in the receiver.
func (sc StrategyConditionsMap) IsFalse(step int32, conditionTypes ...shipperv1.StrategyConditionType) bool {
	return sc.isState(corev1.ConditionFalse, step, conditionTypes...)
}

// IsTrue returns true if all the given conditions have their status True in the receiver.
func (sc StrategyConditionsMap) IsTrue(step int32, conditionTypes ...shipperv1.StrategyConditionType) bool {
	return sc.isState(corev1.ConditionTrue, step, conditionTypes...)
=======
// IsUnknown returns true if all the given conditions have their status Unknown
// in the receiver.
func (sc StrategyConditionsMap) IsUnknown(step int32, conditionTypes ...shipperV1.StrategyConditionType) bool {
	return sc.isState(coreV1.ConditionUnknown, step, conditionTypes...)
}

// IsFalse returns true if all the given conditions have their status False in
// the receiver.
func (sc StrategyConditionsMap) IsFalse(step int32, conditionTypes ...shipperV1.StrategyConditionType) bool {
	return sc.isState(coreV1.ConditionFalse, step, conditionTypes...)
}

// IsTrue returns true if all the given conditions have their status True in the
// receiver.
func (sc StrategyConditionsMap) IsTrue(step int32, conditionTypes ...shipperV1.StrategyConditionType) bool {
	return sc.isState(coreV1.ConditionTrue, step, conditionTypes...)
>>>>>>> b91eab86
}

// AllTrue returns true if all the existing conditions in the receiver have
// their status True.
func (sc StrategyConditionsMap) AllTrue(step int32) bool {
	return sc.isState(corev1.ConditionTrue, step, sc.allConditionTypes()...)
}

func (sc StrategyConditionsMap) IsNotTrue(step int32, conditionTypes ...shipperv1.StrategyConditionType) bool {
	for _, conditionType := range conditionTypes {
		if c, ok := sc.GetCondition(conditionType); ok && c.Step == step && c.Status == corev1.ConditionTrue {
			return false
		}
	}
	return true
}

<<<<<<< HEAD
// allConditionTypes returns an unordered list of all conditions in the receiver.
func (sc StrategyConditionsMap) allConditionTypes() []shipperv1.StrategyConditionType {
	conditionTypes := make([]shipperv1.StrategyConditionType, 0, len(sc))
=======
func (sc StrategyConditionsMap) allConditionTypes() []shipperV1.StrategyConditionType {
	conditionTypes := make([]shipperV1.StrategyConditionType, 0, len(sc))
>>>>>>> b91eab86
	for _, v := range sc {
		conditionTypes = append(conditionTypes, v.Type)
	}
	return conditionTypes
}

// AsReleaseStrategyState returns a ReleaseStrategyState computed from the
// conditions in the receiver.
func (sc StrategyConditionsMap) AsReleaseStrategyState(
	step int32,
	hasIncumbent bool,
	isLastStep bool,
) shipperv1.ReleaseStrategyState {

<<<<<<< HEAD
	// States we don't know just yet are set to Unknown
	state := shipperv1.ReleaseStrategyState{
		WaitingForCapacity:     shipperv1.StrategyStateUnknown,
		WaitingForCommand:      shipperv1.StrategyStateUnknown,
		WaitingForInstallation: shipperv1.StrategyStateUnknown,
		WaitingForTraffic:      shipperv1.StrategyStateUnknown,
=======
	// States we don't know just yet are set to Unknown.
	state := shipperV1.ReleaseStrategyState{
		WaitingForCapacity:     shipperV1.StrategyStateUnknown,
		WaitingForCommand:      shipperV1.StrategyStateUnknown,
		WaitingForInstallation: shipperV1.StrategyStateUnknown,
		WaitingForTraffic:      shipperV1.StrategyStateUnknown,
>>>>>>> b91eab86
	}

	// WaitingForCommand

	achievedInstallation := sc.IsTrue(step, shipperv1.StrategyConditionContenderAchievedInstallation)
	contenderAchievedCapacity := sc.IsTrue(step, shipperv1.StrategyConditionContenderAchievedCapacity)
	contenderAchievedTraffic := sc.IsTrue(step, shipperv1.StrategyConditionContenderAchievedTraffic)
	incumbentAchievedCapacity := sc.IsTrue(step, shipperv1.StrategyConditionIncumbentAchievedCapacity)
	incumbentAchievedTraffic := sc.IsTrue(step, shipperv1.StrategyConditionIncumbentAchievedTraffic)

	// WaitingForInstallation

	if !achievedInstallation {
		state.WaitingForInstallation = shipperv1.StrategyStateTrue
	} else {
		state.WaitingForInstallation = shipperv1.StrategyStateFalse
	}

	// WaitingForCapacity
	//
	// - ContenderAchievedInstall = True && ContenderAchievedCapacity = False
	// - ContenderAchievedCapacity = True && IncumbentAchievedCapacity != True

	contenderWaitingForCapacity := achievedInstallation &&
		!contenderAchievedCapacity

	incumbentWaitingForCapacity := false
	if hasIncumbent {
		incumbentWaitingForCapacity = achievedInstallation &&
			contenderAchievedCapacity &&
			contenderAchievedTraffic &&
			incumbentAchievedTraffic &&
			!incumbentAchievedCapacity
	}

	waitingForCapacity := contenderWaitingForCapacity || incumbentWaitingForCapacity

	if waitingForCapacity {
		state.WaitingForCapacity = shipperv1.StrategyStateTrue
	} else {
		state.WaitingForCapacity = shipperv1.StrategyStateFalse
	}

	// WaitingForTraffic

	contenderWaitingForTraffic := achievedInstallation &&
		contenderAchievedCapacity &&
		!contenderAchievedTraffic

	incumbentWaitingForTraffic := false
	if hasIncumbent {
		incumbentWaitingForTraffic = achievedInstallation &&
			contenderAchievedCapacity &&
			contenderAchievedTraffic &&
			!incumbentAchievedTraffic &&
			!incumbentAchievedCapacity
	}

	waitingForTraffic := contenderWaitingForTraffic || incumbentWaitingForTraffic

	if waitingForTraffic {
		state.WaitingForTraffic = shipperv1.StrategyStateTrue
	} else {
		state.WaitingForTraffic = shipperv1.StrategyStateFalse
	}

	waitingForCommandFlag := !isLastStep &&
		!waitingForCapacity &&
		!waitingForTraffic &&
		achievedInstallation

	if waitingForCommandFlag {
		state.WaitingForCommand = shipperv1.StrategyStateTrue
	} else {
		state.WaitingForCommand = shipperv1.StrategyStateFalse
	}

	return state
}

// GetStatus returns the status of condition from the receiver.
func (sc StrategyConditionsMap) GetStatus(conditionType shipperv1.StrategyConditionType) (corev1.ConditionStatus, bool) {
	if aCondition, ok := sc[conditionType]; !ok {
		return corev1.ConditionUnknown, false
	} else {
		return aCondition.Status, true
	}
}

func (sc StrategyConditionsMap) update(
	conditionType shipperv1.StrategyConditionType,
	newStatus corev1.ConditionStatus,
	update StrategyConditionsUpdate,
) {

	existingCondition, ok := sc[conditionType]
	if !ok {
		lastTransitionTime := metav1.NewTime(update.LastTransitionTime)

		newCondition := shipperv1.ReleaseStrategyCondition{
			Type:               conditionType,
			Status:             newStatus,
			Reason:             update.Reason,
			Message:            update.Message,
			LastTransitionTime: lastTransitionTime,
			Step:               update.Step,
		}

		sc[conditionType] = newCondition
	} else {
		lastTransitionTime := existingCondition.LastTransitionTime

		if newStatus != existingCondition.Status || lastTransitionTime.IsZero() {
			lastTransitionTime = metav1.NewTime(update.LastTransitionTime)
		}

		newCondition := shipperv1.ReleaseStrategyCondition{
			Type:               existingCondition.Type,
			Status:             newStatus,
			Reason:             update.Reason,
			Message:            update.Message,
			LastTransitionTime: lastTransitionTime,
			Step:               update.Step,
		}

		sc[conditionType] = newCondition
	}
}

func (sc StrategyConditionsMap) isState(
	status corev1.ConditionStatus,
	step int32,
	conditionTypes ...shipperv1.StrategyConditionType,
) bool {
	for _, conditionType := range conditionTypes {
		if c, ok := sc.GetCondition(conditionType); !ok {
			return false
		} else if c.Step != step {
			return false
		} else if c.Status != status {
			return false
		}
	}
	return true
}

func (sc StrategyConditionsMap) GetCondition(conditionType shipperv1.StrategyConditionType) (shipperv1.ReleaseStrategyCondition, bool) {
	c, ok := sc[conditionType]
	return c, ok
}<|MERGE_RESOLUTION|>--- conflicted
+++ resolved
@@ -44,16 +44,9 @@
 	sc.update(conditionType, corev1.ConditionFalse, update)
 }
 
-<<<<<<< HEAD
 // SetUnknown transitions an existing condition from its current status to Unknown.
 func (sc StrategyConditionsMap) SetUnknown(conditionType shipperv1.StrategyConditionType, update StrategyConditionsUpdate) {
 	sc.update(conditionType, corev1.ConditionUnknown, update)
-=======
-// SetUnknown transitions an existing condition from its current status to
-// Unknown.
-func (sc StrategyConditionsMap) SetUnknown(conditionType shipperV1.StrategyConditionType, update StrategyConditionsUpdate) {
-	sc.update(conditionType, coreV1.ConditionUnknown, update)
->>>>>>> b91eab86
 }
 
 // Merge merges another StrategyConditionsMap object into the receiver.
@@ -96,7 +89,6 @@
 	return conditions
 }
 
-<<<<<<< HEAD
 // IsUnknown returns true if all the given conditions have their status Unknown in the receiver.
 func (sc StrategyConditionsMap) IsUnknown(step int32, conditionTypes ...shipperv1.StrategyConditionType) bool {
 	return sc.isState(corev1.ConditionUnknown, step, conditionTypes...)
@@ -110,24 +102,6 @@
 // IsTrue returns true if all the given conditions have their status True in the receiver.
 func (sc StrategyConditionsMap) IsTrue(step int32, conditionTypes ...shipperv1.StrategyConditionType) bool {
 	return sc.isState(corev1.ConditionTrue, step, conditionTypes...)
-=======
-// IsUnknown returns true if all the given conditions have their status Unknown
-// in the receiver.
-func (sc StrategyConditionsMap) IsUnknown(step int32, conditionTypes ...shipperV1.StrategyConditionType) bool {
-	return sc.isState(coreV1.ConditionUnknown, step, conditionTypes...)
-}
-
-// IsFalse returns true if all the given conditions have their status False in
-// the receiver.
-func (sc StrategyConditionsMap) IsFalse(step int32, conditionTypes ...shipperV1.StrategyConditionType) bool {
-	return sc.isState(coreV1.ConditionFalse, step, conditionTypes...)
-}
-
-// IsTrue returns true if all the given conditions have their status True in the
-// receiver.
-func (sc StrategyConditionsMap) IsTrue(step int32, conditionTypes ...shipperV1.StrategyConditionType) bool {
-	return sc.isState(coreV1.ConditionTrue, step, conditionTypes...)
->>>>>>> b91eab86
 }
 
 // AllTrue returns true if all the existing conditions in the receiver have
@@ -145,14 +119,9 @@
 	return true
 }
 
-<<<<<<< HEAD
 // allConditionTypes returns an unordered list of all conditions in the receiver.
 func (sc StrategyConditionsMap) allConditionTypes() []shipperv1.StrategyConditionType {
 	conditionTypes := make([]shipperv1.StrategyConditionType, 0, len(sc))
-=======
-func (sc StrategyConditionsMap) allConditionTypes() []shipperV1.StrategyConditionType {
-	conditionTypes := make([]shipperV1.StrategyConditionType, 0, len(sc))
->>>>>>> b91eab86
 	for _, v := range sc {
 		conditionTypes = append(conditionTypes, v.Type)
 	}
@@ -167,21 +136,12 @@
 	isLastStep bool,
 ) shipperv1.ReleaseStrategyState {
 
-<<<<<<< HEAD
 	// States we don't know just yet are set to Unknown
 	state := shipperv1.ReleaseStrategyState{
 		WaitingForCapacity:     shipperv1.StrategyStateUnknown,
 		WaitingForCommand:      shipperv1.StrategyStateUnknown,
 		WaitingForInstallation: shipperv1.StrategyStateUnknown,
 		WaitingForTraffic:      shipperv1.StrategyStateUnknown,
-=======
-	// States we don't know just yet are set to Unknown.
-	state := shipperV1.ReleaseStrategyState{
-		WaitingForCapacity:     shipperV1.StrategyStateUnknown,
-		WaitingForCommand:      shipperV1.StrategyStateUnknown,
-		WaitingForInstallation: shipperV1.StrategyStateUnknown,
-		WaitingForTraffic:      shipperV1.StrategyStateUnknown,
->>>>>>> b91eab86
 	}
 
 	// WaitingForCommand
